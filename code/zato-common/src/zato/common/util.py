# -*- coding: utf-8 -*-

"""
Copyright (C) 2010 Dariusz Suchojad <dsuch at zato.io>

Licensed under LGPLv3, see LICENSE.txt for terms and conditions.
"""

from __future__ import absolute_import, division, print_function, unicode_literals

# stdlib
import copy, errno, gc, inspect, json, linecache, logging, os, random, re, signal, string, threading, traceback, sys
from contextlib import closing
from cStringIO import StringIO
from datetime import datetime
from glob import glob
from hashlib import sha256
from importlib import import_module
from itertools import ifilter, izip, izip_longest, tee
from operator import itemgetter
from os import getuid
from os.path import abspath, isabs, join
from pprint import pprint as _pprint, PrettyPrinter
from pwd import getpwuid
from random import getrandbits
from socket import gethostname, getfqdn
from string import Template
from tempfile import NamedTemporaryFile
from threading import current_thread
from traceback import format_exc
from urlparse import urlparse

# alembic
from alembic import op

# anyjson
from anyjson import dumps, loads

# base32_crockford
from base32_crockford import encode as b32_crockford_encode

# Bunch
from bunch import Bunch, bunchify

# ConfigObj
from configobj import ConfigObj

# dateutil
from dateutil.parser import parse

# gevent
from gevent.greenlet import Greenlet
from gevent.hub import Hub

# lxml
from lxml import etree, objectify

# OpenSSL
from OpenSSL import crypto

# Paste
from paste.util.converters import asbool

# pip
from pip.download import is_archive_file, unpack_file_url

# portalocker
import portalocker

# psutil
import psutil

# pytz
import pytz

# requests
import requests

# Spring Python
from springpython.context import ApplicationContext
from springpython.remoting.http import CAValidatingHTTPSConnection
from springpython.remoting.xmlrpc import SSLClientTransport

# SQLAlchemy
import sqlalchemy as sa
from sqlalchemy.exc import IntegrityError, ProgrammingError
from sqlalchemy import orm

<<<<<<< HEAD
# SQLAlchemy

=======
>>>>>>> 7a26452c
# Texttable
from texttable import Texttable

# validate
from validate import is_boolean, is_integer, VdtTypeError

# Zato
<<<<<<< HEAD
from zato.common import DATA_FORMAT, engine_def, engine_def_sqlite, KVDB, MISC, SECRET_SHADOW, SIMPLE_IO, soap_body_path, \
     soap_body_xpath, TLS, TRACE1, ZatoException, ZATO_NOT_GIVEN
=======
from zato.common import CHANNEL, DATA_FORMAT, KVDB, MISC, NoDistributionFound, SECRET_SHADOW, SIMPLE_IO, soap_body_path, soap_body_xpath, \
     TLS, TRACE1, ZatoException
from zato.common.broker_message import SERVICE
>>>>>>> 7a26452c
from zato.common.crypto import CryptoManager
from zato.common.odb.model import HTTPBasicAuth, HTTPSOAP, IntervalBasedJob, Job, Server, Service
from zato.common.odb.query import _service as _service

logger = logging.getLogger(__name__)

logging.addLevelName(TRACE1, "TRACE1")

_repr_template = Template('<$class_name at $mem_loc$attrs>')
_uncamelify_re = re.compile(r'((?<=[a-z])[A-Z]|(?<!\A)[A-Z](?=[a-z]))')

_epoch = datetime.utcfromtimestamp(0) # Start of UNIX epoch

random.seed()

# ################################################################################################################################

TLS_KEY_TYPE = {
    crypto.TYPE_DSA: 'DSA',
    crypto.TYPE_RSA: 'RSA'
}

# ################################################################################################################################

def absolutize_path(base, path):
    """ Turns a path into an absolute path if it's relative to the base
    location. If the path is already an absolute path, it is returned as-is.
    """
    if isabs(path):
        return path

    return abspath(join(base, path))

def current_host():
    return gethostname() + '/' + getfqdn()

def pprint(obj):
    """ Pretty-print an object into a string buffer.
    """
    # Get dicts' items.
    if hasattr(obj, "items"):
        obj = sorted(obj.items())

    buf = StringIO()
    _pprint(obj, buf)

    value = buf.getvalue()
    buf.close()

    return value

def encrypt(data, priv_key, b64=True):
    """ Encrypt data using a public key derived from the private key.
    data - data to be encrypted
    priv_key - private key to use (as a PEM string)
    b64 - should the encrypted data be BASE64-encoded before being returned, defaults to True
    """

    cm = CryptoManager(priv_key=priv_key)
    cm.load_keys()

    return cm.encrypt(data, b64)

def decrypt(data, priv_key, b64=True):
    """ Decrypts data using the given private key.
    data - data to be encrypted
    priv_key - private key to use (as a PEM string)
    b64 - should the data be BASE64-decoded before being decrypted, defaults to True
    """

    cm = CryptoManager(priv_key=priv_key)
    cm.load_keys()

    return cm.decrypt(data, b64)

def get_executable():
    """ Returns the wrapper buildout uses for executing Zato commands. This has
    all the dependencies added to PYTHONPATH.
    """
    return os.path.join(os.path.dirname(sys.executable), 'py')

def get_zato_command():
    """ Returns the full path to the 'zato' command' in a buildout environment.
    """
    return os.path.join(os.path.dirname(sys.executable), 'zato')

# Based on
# http://stackoverflow.com/questions/384076/how-can-i-make-the-python-logging-output-to-be-colored
class ColorFormatter(logging.Formatter):

    # TODO: Make it all configurable

    BLACK, RED, GREEN, YELLOW, BLUE, MAGENTA, CYAN, WHITE = range(8)

    RESET_SEQ = "\033[0m"
    COLOR_SEQ = "\033[1;%dm"
    BOLD_SEQ = "\033[1m"

    COLORS = {
      'WARNING': YELLOW,
      'INFO': WHITE,
      'DEBUG': BLUE,
      'CRITICAL': YELLOW,
      'ERROR': RED,
      'TRACE1': YELLOW
    }

    def __init__(self, fmt):
        self.use_color = True
        msg = self.formatter_msg(fmt, self.use_color)
        logging.Formatter.__init__(self, msg)

    def formatter_msg(self, msg, use_color=True):
        if use_color:
            msg = msg.replace("$RESET", self.RESET_SEQ).replace("$BOLD", self.BOLD_SEQ)
        else:
            msg = msg.replace("$RESET", "").replace("$BOLD", "")
        return msg

    def format(self, record):
        levelname = record.levelname
        if self.use_color and levelname in self.COLORS:
            fore_color = 30 + self.COLORS[levelname]
            levelname_color = self.COLOR_SEQ % fore_color + levelname + self.RESET_SEQ
            record.levelname = levelname_color

        return logging.Formatter.format(self, record)

def object_attrs(_object, ignore_double_underscore, to_avoid_list, sort):
    attrs = dir(_object)

    if ignore_double_underscore:
        attrs = ifilter(lambda elem: not elem.startswith("__"), attrs)

    _to_avoid_list = getattr(_object, to_avoid_list, None) # Don't swallow exceptions
    if _to_avoid_list is not None:
        attrs = ifilter(lambda elem: not elem in _to_avoid_list, attrs)

    if sort:
        attrs = sorted(attrs)

    return attrs

def make_repr(_object, ignore_double_underscore=True, to_avoid_list='repr_to_avoid', sort=True):
    """ Makes a nice string representation of an object, suitable for logging purposes.
    """
    attrs = object_attrs(_object, ignore_double_underscore, to_avoid_list, sort)
    buff = StringIO()

    for attr in attrs:
        attr_obj = getattr(_object, attr)
        if not callable(attr_obj):
            buff.write(' ')
            buff.write('%s:`%r`' % (attr, attr_obj))

    out = _repr_template.safe_substitute(
        class_name=_object.__class__.__name__, mem_loc=hex(id(_object)), attrs=buff.getvalue())
    buff.close()

    return out

def to_form(_object):
    """ Reads public attributes of an object and creates a dictionary out of it;
    handy for providing initial data to a Django form which isn't backed by
    a true Django model.
    """
    out = {}
    attrs = object_attrs(_object, True, "repr_to_avoid", False)
    for attr in attrs:
        out[attr] = getattr(_object, attr)

    return out

def get_lb_client(lb_host, lb_agent_port, ssl_ca_certs, ssl_key_file, ssl_cert_file, timeout):
    """ Returns an SSL XML-RPC client to the load-balancer.
    """
    from zato.agent.load_balancer.client import LoadBalancerAgentClient

    agent_uri = "https://{host}:{port}/RPC2".format(host=lb_host, port=lb_agent_port)

    # See the 'Problems with XML-RPC over SSL' thread for details
    # https://lists.springsource.com/archives/springpython-users/2011-June/000480.html
    if sys.version_info >= (2, 7):
        class Python27CompatTransport(SSLClientTransport):
            def make_connection(self, host):
                return CAValidatingHTTPSConnection(
                    host, strict=self.strict, ca_certs=self.ca_certs,
                    keyfile=self.keyfile, certfile=self.certfile, cert_reqs=self.cert_reqs,
                    ssl_version=self.ssl_version, timeout=self.timeout)
        transport = Python27CompatTransport
    else:
        transport = None

    return LoadBalancerAgentClient(
        agent_uri, ssl_ca_certs, ssl_key_file, ssl_cert_file, transport=transport, timeout=timeout)

def tech_account_password(password_clear, salt):
    return sha256(password_clear+ ':' + salt).hexdigest()

def new_cid():
    """ Returns a new 128-bit correlation identifier. It's *not* safe to use the ID
    for any cryptographical purposes, it's only meant to be used as a conveniently
    formatted ticket attached to each of the requests processed by Zato servers.
    Changed in 2.0: The number is now 28 characters long not 40, like in previous versions.
    """
    # The number below (27) needs to be kept in sync with zato.common.log_message.CID_LENGTH.
    # There is nothing special in the 'K' prefix, it's just so that a CID always
    # begins with a letter and 'K' seems like something
    # that can't be taken for some other ASCII letter (e.g. is it Z or 2 etc.)
    return 'K{0:0>27}'.format(b32_crockford_encode(getrandbits(127) + (1 << 127)))

def get_config(repo_location, config_name, bunchified=True):
    """ Returns the configuration object. Will load additional user-defined config files,
    if any are available at all.
    """
    conf = ConfigObj(os.path.join(repo_location, config_name))
    conf = bunchify(conf) if bunchified else conf
    conf.user_config_items = {}

    # user_config is new in 2.0
    user_config = conf.get('user_config')
    if user_config:
        for name, path in user_config.items():
            if not isabs(path):
                path = os.path.expanduser(path)
            if not isabs(path):
                path = os.path.normpath(os.path.join(repo_location, path))
            if not os.path.exists(path):
                logger.warn('User config not found `%s`, name:`%s`', path, name)
            else:
                user_conf = ConfigObj(path)
                user_conf = bunchify(user_conf) if bunchified else user_conf
                conf.user_config_items[name] = user_conf

    return conf

def _get_ioc_config(location, config_class):
    """ Instantiates an Inversion of Control container from the given location
    if the location exists at all.
    """
    stat = os.stat(location)
    if stat.st_size:
        config = config_class(location)
    else:
        config = None

    return config

def get_app_context(config):
    """ Returns the Zato's Inversion of Control application context.
    """
    ctx_class_path = config['spring']['context_class']
    ctx_class_path = ctx_class_path.split('.')
    mod_name, class_name = '.'.join(ctx_class_path[:-1]), ctx_class_path[-1:][0]
    mod = import_module(mod_name)
    class_ = getattr(mod, class_name)()
    return ApplicationContext(class_)

def get_crypto_manager(repo_location, app_context, config, load_keys=True):
    """ Returns a tool for crypto manipulations.
    """
    crypto_manager = app_context.get_object('crypto_manager')

    priv_key_location = config['crypto']['priv_key_location']
    cert_location = config['crypto']['cert_location']
    ca_certs_location = config['crypto']['ca_certs_location']

    priv_key_location = absolutize_path(repo_location, priv_key_location)
    cert_location = absolutize_path(repo_location, cert_location)
    ca_certs_location = absolutize_path(repo_location, ca_certs_location)

    crypto_manager.priv_key_location = priv_key_location
    crypto_manager.cert_location = cert_location
    crypto_manager.ca_certs_location = ca_certs_location

    if load_keys:
        crypto_manager.load_keys()

    return crypto_manager

def get_current_user():
    return getpwuid(getuid()).pw_name

def service_name_from_impl(impl_name):
    """ Turns a Zato internal service's implementation name into a shorter
    service name
    """
    return impl_name.replace('server.service.internal.', '')

def deployment_info(method, object_, timestamp, fs_location, remote_host='', remote_user=''):
    """ Returns a JSON document containing information who deployed a service
    onto a server, where from and when it was.
    """
    return {
        'method': method,
        'object': object_,
        'timestamp': timestamp,
        'fs_location':fs_location,
        'remote_host': remote_host,
        'remote_user': remote_user,
        'current_host': current_host(),
        'current_user': get_current_user(),
    }

def get_body_payload(body):
    body_children_count = body[0].countchildren()

    if body_children_count == 0:
        body_payload = None
    elif body_children_count == 1:
        body_payload = body[0].getchildren()[0]
    else:
        body_payload = body[0].getchildren()

    return body_payload

def payload_from_request(cid, request, data_format, transport):
    """ Converts a raw request to a payload suitable for usage with SimpleIO.
    """
    if request is not None:
        if data_format == DATA_FORMAT.XML:
            if transport == 'soap':
                if isinstance(request, objectify.ObjectifiedElement):
                    soap = request
                else:
                    soap = objectify.fromstring(request)
                body = soap_body_xpath(soap)
                if not body:
                    raise ZatoException(cid, 'Client did not send the [{}] element'.format(soap_body_path))
                payload = get_body_payload(body)
            else:
                if isinstance(request, objectify.ObjectifiedElement):
                    payload = request
                else:
                    payload = objectify.fromstring(request)
        elif data_format in(DATA_FORMAT.DICT, DATA_FORMAT.JSON):
            if not request:
                return ''
            if isinstance(request, basestring) and data_format == DATA_FORMAT.JSON:
                payload = loads(request)
            else:
                payload = request
        else:
            payload = request
    else:
        payload = request

    return payload

def is_python_file(name):
    """ Is it a Python file we can import Zato services from?
    """
    for suffix in('py', 'pyw'):
        if name.endswith(suffix):
            return True

def fs_safe_name(value):
    return re.sub('[{}]'.format(string.punctuation + string.whitespace), '_', value)

def fs_safe_now():
    """ Returns a UTC timestamp with any characters unsafe for filesystem names
    removed.
    """
    return fs_safe_name(str(datetime.utcnow()))

class _DummyLink(object):
    """ A dummy class for staying consistent with pip's API in certain places
    below.
    """
    def __init__(self, url):
        self.url = url

def decompress(archive, dir_name):
    """ Decompresses an archive into a directory, the directory must already exist.
    """
    unpack_file_url(_DummyLink('file:' + archive), dir_name)

def visit_py_source(dir_name):
    for pattern in('*.py', '*.pyw'):
        glob_path = os.path.join(dir_name, pattern)
        for py_path in sorted(glob(glob_path)):
            yield py_path

def _os_remove(path):
    """ A helper function so it's easier to mock it in unittests.
    """
    return os.remove(path)

def hot_deploy(parallel_server, file_name, path, delete_path=True):
    """ Hot-deploys a package if it looks like a Python module or an archive
    which might contain a Distutils2 distribution.
    """
    if is_python_file(file_name) or is_archive_file(file_name):

        logger.debug('About to hot-deploy [{}]'.format(path))
        now = datetime.utcnow()
        di = dumps(deployment_info('hot-deploy', file_name, now.isoformat(), path))

        # Insert the package into the DB ..
        package_id = parallel_server.odb.hot_deploy(
            now, di, file_name, open(path, 'rb').read(), parallel_server.id)

        # .. and notify all the servers they're to pick up a delivery
        parallel_server.notify_new_package(package_id)

        if delete_path:
            _os_remove(path)

        return True

    else:
        logger.warn('Ignoring {}'.format(path))


# As taken from http://wiki.python.org/moin/SortingListsOfDictionaries
def multikeysort(items, columns):
    comparers = [((itemgetter(col[1:].strip()), -1) if col.startswith('-') else (itemgetter(col.strip()), 1)) for col in columns]

    def comparer(left, right):
        for fn, mult in comparers:
            result = cmp(fn(left), fn(right))
            if result:
                return mult * result
        else:
            return 0
    return sorted(items, cmp=comparer)

# From http://docs.python.org/release/2.7/library/itertools.html#recipes
def grouper(n, iterable, fillvalue=None):
    "grouper(3, 'ABCDEFG', 'x') --> ABC DEF Gxx"
    args = [iter(iterable)] * n
    return izip_longest(fillvalue=fillvalue, *args)

def translation_name(system1, key1, value1, system2, key2):
    return KVDB.SEPARATOR.join((KVDB.TRANSLATION, system1, key1, value1, system2, key2))

def dict_item_name(system, key, value):
    return KVDB.SEPARATOR.join((system, key, value))

# From http://docs.python.org/release/2.7/library/itertools.html#recipes
def pairwise(iterable):
    "s -> (s0,s1), (s1,s2), (s2, s3), ..."
    a, b = tee(iterable)
    next(b, None)
    return izip(a, b)

def from_local_to_utc(dt, tz_name, dayfirst=True):
    """ What is the UTC time given the local time and the timezone's name?
    """
    if not isinstance(dt, datetime):
        dt = parse(dt, dayfirst=dayfirst)

    dt = pytz.timezone(tz_name).localize(dt)
    utc_dt = pytz.utc.normalize(dt.astimezone(pytz.utc))
    return utc_dt

def from_utc_to_local(dt, tz_name):
    """ What is the local time in the user-provided time zone name?
    """
    if not isinstance(dt, datetime):
        dt = parse(dt)

    local_tz = pytz.timezone(tz_name)
    dt = local_tz.normalize(dt.astimezone(local_tz))
    return dt

# ##############################################################################

def _utcnow():
    """ See zato.common.util.utcnow for docstring.
    """
    return datetime.utcnow()

def utcnow():
    """ A thin wrapper around datetime.utcnow added so that tests can mock it
    out and return their own timestamps at will.
    """
    return _utcnow()

def _now(tz):
    """ See zato.common.util.utcnow for docstring.
    """
    return datetime.now(tz)

def now(tz=None):
    """ A thin wrapper around datetime.now added so that tests can mock it
    out and return their own timestamps at will.
    """
    return _now(tz)

def datetime_to_seconds(dt):
    """ Converts a datetime object to a number of seconds since UNIX epoch.
    """
    return (dt - _epoch).total_seconds()

# ##############################################################################

def clear_locks(kvdb, server_token, kvdb_config=None, decrypt_func=None):
    """ Clears out any KVDB locks held by Zato servers.
    """
    if kvdb_config:
        kvdb.config = kvdb_config

    if decrypt_func:
        kvdb.decrypt_func = decrypt_func

    kvdb.init()

    for name in kvdb.conn.keys('{}*{}*'.format(KVDB.LOCK_PREFIX, server_token)):
        value = kvdb.conn.get(name)
        logger.debug('Deleting lock:[{}], value:[{}]'.format(name, value))
        kvdb.conn.delete(name)

    kvdb.close()


# Inspired by http://stackoverflow.com/a/9283563
def uncamelify(s, separator='-', elem_func=unicode.lower):
    """ Converts a CamelCaseName into a more readable one, e.g.
    will turn ILikeToReadWSDLDocsNotReallyNOPENotMeQ into
    i-like-to-read-wsdl-docs-not-really-nope-not-me-q or a similar one,
    depending on the value of separator and elem_func.
    """
    return separator.join(elem_func(elem) for elem in re.sub(_uncamelify_re, r' \1', s).split())

def get_component_name(prefix='parallel'):
    """ Returns a name of the component issuing a given request so it's possible
    to trace which Zato component issued it.
    """
    return '{}/{}/{}/{}'.format(prefix, current_host(), os.getpid(), current_thread().name)

def dotted_getattr(o, path):
    return reduce(getattr, path.split('.'), o)


def get_service_by_name(session, cluster_id, name):
    logger.debug('Looking for name:[{}] in cluster_id:[{}]'.format(name, cluster_id))
    return _service(session, cluster_id).\
           filter(Service.name==name).\
           one()

def add_startup_jobs(cluster_id, odb, stats_jobs):
    """ Adds one of the interval jobs to the ODB. Note that it isn't being added
    directly to the scheduler because we want users to be able to fine-tune the job's
    settings.
    """
    with closing(odb.session()) as session:
        for item in stats_jobs:

            try:
                service_id = get_service_by_name(session, cluster_id, item['service'])[0]

                now = datetime.utcnow()

                job = Job(None, item['name'], True, 'interval_based', now, item.get('extra', '').encode('utf-8'),
                          cluster_id=cluster_id, service_id=service_id)

                kwargs = {}
                for name in('seconds', 'minutes'):
                    if name in item:
                        kwargs[name] = item[name]

                ib_job = IntervalBasedJob(None, job, **kwargs)

                session.add(job)
                session.add(ib_job)
                session.commit()
            except(IntegrityError, ProgrammingError), e:
                session.rollback()
                logger.debug('Caught an expected error, carrying on anyway, e:[%s]', format_exc(e).decode('utf-8'))

def hexlify(item):
    """ Returns a nice hex version of a string given on input.
    """
    return ' '.join([elem1+elem2 for (elem1, elem2) in grouper(2, item.encode('hex'))])

def validate_input_dict(cid, *validation_info):
    """ Checks that input belongs is one of allowed values.
    """
    for key_name, key, source in validation_info:
        if not source.has(key):
            msg = 'Invalid {}:[{}]'.format(key_name, key)
            log_msg = '{} (attrs: {})'.format(msg, source.attrs)

            logger.warn(log_msg)
            raise ZatoException(cid, msg)

# ################################################################################################################################

# Code below taken from tripod https://github.com/shayne/tripod/blob/master/tripod/sampler.py and slightly modified
# under the terms of LGPL (see LICENSE.txt file for details).

class SafePrettyPrinter(PrettyPrinter, object):
    def format(self, obj, context, maxlevels, level):
        try:
            return super(SafePrettyPrinter, self).format(
                obj, context, maxlevels, level)
        except Exception:
            return object.__repr__(obj)[:-1] + ' (bad repr)>', True, False


def spformat(obj, depth=None):
    return SafePrettyPrinter(indent=1, width=76, depth=depth).pformat(obj)


def formatvalue(v):
    s = spformat(v, depth=1).replace('\n', '')
    if len(s) > 12500:
        s = object.__repr__(v)[:-1] + ' (really long repr)>'
    return '=' + s


def get_stack(f, with_locals=False):
    limit = getattr(sys, 'tracebacklimit', None)

    frames = []
    n = 0
    while f is not None and (limit is None or n < limit):
        lineno, co = f.f_lineno, f.f_code
        name, filename = co.co_name, co.co_filename
        args = inspect.getargvalues(f)

        linecache.checkcache(filename)
        line = linecache.getline(filename, lineno, f.f_globals)
        if line:
            line = line.strip()
        else:
            line = None

        frames.append((filename, lineno, name, line, f.f_locals, args))
        f = f.f_back
        n += 1
    frames.reverse()

    out = []
    for filename, lineno, name, line, localvars, args in frames:
        out.append(' File "%s", line %d, in %s' % (filename, lineno, name))
        if line:
            out.append(' %s' % line.strip())

        if with_locals:
            args = inspect.formatargvalues(formatvalue=formatvalue, *args)
            out.append('\n Arguments: %s%s' % (name, args))

        if with_locals and localvars:
            out.append(' Local variables:\n')
            try:
                reprs = spformat(localvars)
            except Exception:
                reprs = "failed to format local variables"
            out += [' ' + l for l in reprs.splitlines()]
            out.append('')
    return '\n'.join(out)

# ################################################################################################################################

def get_threads_traceback(pid):
    result = {}
    id_name = dict([(th.ident, th.name) for th in threading.enumerate()])

    for thread_id, frame in sys._current_frames().items():
        key = '{}:{}'.format(pid, id_name.get(thread_id, '(No name)'))
        result[key] = get_stack(frame, True)

    return result

def get_greenlets_traceback(pid):
    result = {}
    for item in gc.get_objects():
        if not isinstance(item, (Greenlet, Hub)):
            continue
        if not item:
            continue

        key = '{}:{}'.format(pid, repr(item))
        result[key] = ''.join(get_stack(item.gr_frame, True))

    return result

def dump_stacks(*ignored):
    pid = os.getpid()

    table = Texttable()
    table.set_cols_width((30, 90))
    table.set_cols_dtype(['t', 't'])

    rows = [['Proc:Thread/Greenlet', 'Traceback']]

    rows.extend(sorted(get_threads_traceback(pid).items()))
    rows.extend(sorted(get_greenlets_traceback(pid).items()))

    table.add_rows(rows)
    logger.info('\n' + table.draw())

# Taken from https://stackoverflow.com/a/16589622
def get_full_stack():
    exc = sys.exc_info()[0]
    stack = traceback.extract_stack()[:-1]  # last one would be full_stack()
    if not exc is None:  # i.e. if an exception is present
        del stack[-1]       # remove call of full_stack, the printed exception
                            # will contain the caught exception caller instead
    trc = 'Traceback (most recent call last):\n'
    stackstr = trc + ''.join(traceback.format_list(stack))

    if not exc is None:
        stackstr += '  ' + traceback.format_exc().decode('utf-8').lstrip(trc)

    return stackstr

def register_diag_handlers():
    """ Registers diagnostic handlers dumping stacks, threads and greenlets on receiving a signal.
    """
    signal.signal(signal.SIGURG, dump_stacks)

# ################################################################################################################################

def parse_extra_into_dict(lines, convert_bool=True):
    """ Creates a dictionary out of key=value lines.
    """
    _extra = {}

    if lines:
        extra = ';'.join(lines.splitlines())

        for line in extra.split(';'):
            original_line = line
            if line:
                line = line.split('=')
                if not len(line) == 2:
                    raise ValueError('Each line must be a single key=value entry, not [{}]'.format(original_line))

                key, value = line
                value = value.strip()

                if convert_bool:
                    try:
                        value = is_boolean(value)
                    except VdtTypeError:
                        # It's cool, not a boolean
                        pass

                try:
                    value = is_integer(value)
                except VdtTypeError:
                    # OK, not an integer
                    pass

                _extra[key.strip()] = value

    return _extra

# ################################################################################################################################

# Taken from http://plumberjack.blogspot.cz/2009/09/how-to-treat-logger-like-output-stream.html

class LoggerWriter:
    def __init__(self, logger, level):
        self.logger = logger
        self.level = level

    def write(self, message):
        if message != '\n':
            self.logger.log(self.level, message)

# ################################################################################################################################

def validate_xpath(expr):
    """ Evaluates an XPath expression thus confirming it is correct.
    """
    etree.XPath(expr)
    return True

# ################################################################################################################################

# Taken from http://grodola.blogspot.com/2014/04/reimplementing-netstat-in-cpython.html
def is_port_taken(port):
    for conn in psutil.net_connections(kind='tcp'):
        if conn.laddr[1] == port and conn.status == psutil.CONN_LISTEN:
            return True
    return False

# ################################################################################################################################

def get_haproxy_pidfile(component_dir):
    json_config = json.loads(open(os.path.join(component_dir, 'config', 'repo', 'lb-agent.conf')).read())
    return os.path.abspath(os.path.join(component_dir, json_config['pid_file']))

def store_pidfile(component_dir):
    open(os.path.join(component_dir, MISC.PIDFILE), 'w').write('{}'.format(os.getpid()))

# ################################################################################################################################

def get_kvdb_config_for_log(config):
    config = copy.deepcopy(config)
    if config.shadow_password_in_logs:
        config.password = SECRET_SHADOW
    return config

def has_redis_sentinels(config):
    return asbool(config.get('use_redis_sentinels', False))

# ################################################################################################################################

def alter_column_nullable_false(table_name, column_name, default_value, column_type):
    column = sa.sql.table(table_name, sa.sql.column(column_name))
    op.execute(column.update().values({column_name:default_value}))
    op.alter_column(table_name, column_name, type_=column_type, existing_type=column_type, nullable=False)

# ################################################################################################################################

def validate_tls_from_payload(payload, is_key=False):
    with NamedTemporaryFile(prefix='zato-tls-') as tf:
        tf.write(payload)
        tf.flush()

        pem = open(tf.name).read()

        cert_info = crypto.load_certificate(crypto.FILETYPE_PEM, pem)
        cert_info = sorted(dict(cert_info.get_subject().get_components()).items())
        cert_info = '; '.join('{}={}'.format(k, v) for k, v in cert_info)

        if is_key:
            key_info = crypto.load_privatekey(crypto.FILETYPE_PEM, pem)
            key_info = '{}; {} bits'.format(TLS_KEY_TYPE[key_info.type()], key_info.bits())
            return '{}; {}'.format(key_info, cert_info)
        else:
            return cert_info

get_tls_from_payload = validate_tls_from_payload

def get_tls_full_path(root_dir, component, info):
    return os.path.join(root_dir, component, fs_safe_name(info) + '.pem')

def get_tls_ca_cert_full_path(root_dir, info):
    return get_tls_full_path(root_dir, TLS.DIR_CA_CERTS, info)

def get_tls_key_cert_full_path(root_dir, info):
    return get_tls_full_path(root_dir, TLS.DIR_KEYS_CERTS, info)

def store_tls(root_dir, payload, is_key=False):

    # Raises exception if it's not really a certificate.
    info = get_tls_from_payload(payload, is_key)

    pem_file_path = get_tls_full_path(root_dir, TLS.DIR_KEYS_CERTS if is_key else TLS.DIR_CA_CERTS, info)
    pem_file = open(pem_file_path, 'w')

    try:
        portalocker.lock(pem_file, portalocker.LOCK_EX)

        pem_file.write(payload)
        pem_file.close()

        os.chmod(pem_file_path, 0o640)

        return pem_file_path

    except portalocker.LockException:
        pass # It's OK, something else is doing the same thing right now

# ################################################################################################################################

def replace_private_key(orig_payload):
    if isinstance(orig_payload, basestring):
        for item in TLS.BEGIN_END:
            begin = '-----BEGIN {}PRIVATE KEY-----'.format(item)
            if begin in orig_payload:
                end = '-----END {}PRIVATE KEY-----'.format(item)

                begin_last_idx = orig_payload.find(begin) + len(begin) + 1
                end_preceeding_idx = orig_payload.find(end) -1

                return orig_payload[0:begin_last_idx] + SECRET_SHADOW + orig_payload[end_preceeding_idx:]

    # No private key at all in payload
    return orig_payload

# ################################################################################################################################

def delete_tls_material_from_fs(server, info, full_path_func):
    try:
        os.remove(full_path_func(server.tls_dir, info))
    except OSError, e:
        if e.errno == errno.ENOENT:
            # It's ok - some other worker must have deleted it already
            pass
        else:
            raise

# ################################################################################################################################

def ping_solr(config):
    result = urlparse(config.address)
    requests.get('{}://{}{}'.format(result.scheme, result.netloc, config.ping_path))

# ################################################################################################################################

def ping_odoo(conn):
    user_model = conn.get_model('res.users')
    ids = user_model.search([('login', '=', conn.login)])
    user_model.read(ids[0], ['login'])['login']

# ################################################################################################################################

class StaticConfig(Bunch):
    def __init__(self, path):
        super(StaticConfig, self).__init__()
        self.read(path)

    def read(self, path):
        for item in os.listdir(path):
            f = open(os.path.join(path, item))
            value = f.read()
            f.close()
            self[item] = value

# ################################################################################################################################

def add_scheduler_jobs(server):
    for(id, name, is_active, job_type, start_date, extra, service_name, _,
        _, weeks, days, hours, minutes, seconds, repeats, cron_definition)\
            in server.odb.get_job_list(server.cluster_id):

        if is_active:
            job_data = Bunch({'id':id, 'name':name, 'is_active':is_active,
                'job_type':job_type, 'start_date':start_date,
                'extra':extra, 'service':service_name, 'weeks':weeks,
                'days':days, 'hours':hours, 'minutes':minutes,
                'seconds':seconds, 'repeats':repeats,
                'cron_definition':cron_definition})
            server.singleton_server.scheduler.create_edit('create', job_data)

# ################################################################################################################################

def get_basic_auth_credentials(auth):

    if not auth:
        return None, None

    prefix = 'Basic '
    if not auth.startswith(prefix):
        return None, None

    _, auth = auth.split(prefix)
    auth = auth.strip().decode('base64')

    return auth.split(':', 1)

# ################################################################################################################################

def parse_tls_channel_security_definition(value):
    if not value:
        raise ValueError('No definition given `{}`'.format(repr(value)))

    for line in value.splitlines():
        line = line.strip()

        if not line:
            continue

        if not '=' in line:
            raise ValueError("Line `{}` has no '=' key/value separator".format(line))

        # It's possible we will have multiple '=' symbols.
        sep_index = line.find('=')
        key, value = line[:sep_index], line[sep_index+1:]

        if not key:
            raise ValueError('Key missing in line `{}`'.format(line))

        if not value:
            raise ValueError('Value missing in line `{}`'.format(line))

        yield 'HTTP_X_ZATO_TLS_{}'.format(key.upper()), value

# ################################################################################################################################

def get_http_json_channel(name, service, cluster, security):
    return HTTPSOAP(None, '{}.json'.format(name), True, True, 'channel', 'plain_http', None, '/zato/json/{}'.format(name),
        None, '', None, SIMPLE_IO.FORMAT.JSON, service=service, cluster=cluster, security=security)

def get_http_soap_channel(name, service, cluster, security):
    return HTTPSOAP(None, name, True, True, 'channel', 'soap', None, '/zato/soap', None, name, '1.1',
        SIMPLE_IO.FORMAT.XML, service=service, cluster=cluster, security=security)

# ################################################################################################################################

<<<<<<< HEAD

def get_engine(args):
    return sa.create_engine(get_engine_url(args))

def get_session(engine):
    session = orm.sessionmaker() # noqa
    session.configure(bind=engine)
    return session()

# ################################################################################################################################

def get_crypto_manager_from_server_config(config, repo_dir):

    priv_key_location = os.path.abspath(os.path.join(repo_dir, config.crypto.priv_key_location))

    cm = CryptoManager(priv_key_location=priv_key_location)
    cm.load_keys()

    return cm

# ################################################################################################################################

def get_odb_session_from_server_config(config, cm):

    engine_args = Bunch()
    engine_args.odb_type = config.odb.engine
    engine_args.odb_user = config.odb.username
    engine_args.odb_password = cm.decrypt(config.odb.password) if config.odb.password else ''
    engine_args.odb_host = config.odb.host
    engine_args.odb_port = config.odb.port
    engine_args.odb_db_name = config.odb.db_name

    return get_session(get_engine(engine_args))

# ################################################################################################################################

def get_server_client_auth(config, repo_dir):
    """ Returns credentials to authenticate with against Zato's own /zato/admin/invoke channel.
    """
    session = get_odb_session_from_server_config(config, get_crypto_manager_from_server_config(config, repo_dir))

    with closing(session) as session:
        cluster = session.query(Server).\
            filter(Server.token == config.main.token).\
            one().cluster

        channel = session.query(HTTPSOAP).\
            filter(HTTPSOAP.cluster_id == cluster.id).\
            filter(HTTPSOAP.url_path == '/zato/admin/invoke').\
            filter(HTTPSOAP.connection== 'channel').\
            one()

        if channel.security_id:
            security = session.query(HTTPBasicAuth).\
                filter(HTTPBasicAuth.id == channel.security_id).\
                first()

            if security:
                return (security.username, security.password)

def get_client_from_server_conf(server_dir):
    from zato.client import get_client_from_server_conf as client_get_client_from_server_conf
    return client_get_client_from_server_conf(server_dir, get_server_client_auth, get_config)

# ################################################################################################################################

django_sa_mappings = {
    'NAME': 'db_name',
    'HOST': 'host',
    'PORT': 'port',
    'USER': 'username',
    'PASSWORD': 'password',
    'odb_type': 'engine',
    'db_type': 'engine',
}

cli_sa_mappings = {
    'odb_db_name': 'db_name',
    'odb_host': 'host',
    'odb_port': 'port',
    'odb_user': 'username',
    'odb_password': 'password',
    'odb_type': 'engine',
}

def get_engine_url(args):
    attrs = {}
    is_sqlite = False
    is_django = 'NAME' in args
    has_get = getattr(args, 'get', False)

    odb_type = getattr(args, 'odb_type', None)
    if odb_type:
        is_sqlite = odb_type == 'sqlite'
    else:
        is_sqlite = args.get('engine') == 'sqlite' or args.get('db_type') == 'sqlite'

    names = ('engine', 'username', 'password', 'host', 'port', 'name', 'db_name', 'db_type', 'sqlite_path', 'odb_type',
             'odb_user', 'odb_password', 'odb_host', 'odb_port', 'odb_db_name', 'odb_type', 'ENGINE', 'NAME', 'HOST', 'USER',
             'PASSWORD', 'PORT')

    for name in names:
        if has_get:
            attrs[name] = args.get(name, '')
        else:
            attrs[name] = getattr(args, name, '')

    # Re-map Django params into SQLAlchemy params
    if is_django:
        for name in django_sa_mappings:
            value = attrs.get(name, ZATO_NOT_GIVEN)
            if value != ZATO_NOT_GIVEN:
                if not value and (name in 'db_type', 'odb_type'):
                    continue
                attrs[django_sa_mappings[name]] = value

    # Zato CLI to SQLAlchemy
    if not attrs.get('engine'):
        for name in cli_sa_mappings:
            value = attrs.get(name, ZATO_NOT_GIVEN)
            if value != ZATO_NOT_GIVEN:
                attrs[cli_sa_mappings[name]] = value

    # Re-map server ODB params into SQLAlchemy params
    if attrs['engine'] == 'sqlite':
        db_name = attrs.get('db_name')
        sqlite_path = attrs.get('sqlite_path')

        if db_name:
            attrs['sqlite_path'] = db_name

        if sqlite_path:
            attrs['db_name'] = sqlite_path

    return (engine_def_sqlite if is_sqlite else engine_def).format(**attrs)
=======
def startup_service_payload_from_path(name, value, repo_location):
    """ Reads payload from a local file. Abstracted out to ease in testing.
    """
    orig_path = value.replace('file://', '')
    if not os.path.isabs(orig_path):
        path = os.path.normpath(os.path.join(repo_location, orig_path))
    else:
        path = orig_path

    try:
        payload = open(path).read()
    except Exception, e:
        logger.warn(
            'Could not open payload path:`%s` `%s`, skipping startup service:`%s`, e:`%s`', orig_path, path, name, format_exc(e))
    else:
        return payload

def invoke_startup_services(
        source, key, fs_server_config, repo_location, broker_client=None, service_name=None, skip_include=True, worker_store=None):
    """ Invoked when we are the first worker and we know we have a broker client and all the other config ready
    so we can publish the request to execute startup services. In the worst case the requests will get back to us but it's
    also possible that other workers are already running. In short, there is no guarantee that any server or worker in particular
    will receive the requests, only that there will be exactly one.
    """
    for name, payload in fs_server_config.get(key, {}).items():

        if service_name:

            # We are to skip this service:
            if skip_include:
                if name == service_name:
                    continue

            # We are to include this service only, any other is rejected
            else:
                if name != service_name:
                    continue

        if payload.startswith('file://'):
            payload = startup_service_payload_from_path(name, payload, repo_location)
            if not payload:
                continue

        cid = new_cid()

        msg = {}
        msg['action'] = SERVICE.PUBLISH.value
        msg['service'] = name
        msg['payload'] = payload
        msg['cid'] = cid
        msg['channel'] = CHANNEL.STARTUP_SERVICE

        if broker_client:
            broker_client.invoke_async(msg)
        else:
            worker_store.on_message_invoke_service(msg, msg['channel'], msg['action'])
>>>>>>> 7a26452c
<|MERGE_RESOLUTION|>--- conflicted
+++ resolved
@@ -86,11 +86,6 @@
 from sqlalchemy.exc import IntegrityError, ProgrammingError
 from sqlalchemy import orm
 
-<<<<<<< HEAD
-# SQLAlchemy
-
-=======
->>>>>>> 7a26452c
 # Texttable
 from texttable import Texttable
 
@@ -98,14 +93,9 @@
 from validate import is_boolean, is_integer, VdtTypeError
 
 # Zato
-<<<<<<< HEAD
-from zato.common import DATA_FORMAT, engine_def, engine_def_sqlite, KVDB, MISC, SECRET_SHADOW, SIMPLE_IO, soap_body_path, \
+from zato.common import CHANNEL, DATA_FORMAT, engine_def, engine_def_sqlite, KVDB, MISC, SECRET_SHADOW, SIMPLE_IO, soap_body_path, \
      soap_body_xpath, TLS, TRACE1, ZatoException, ZATO_NOT_GIVEN
-=======
-from zato.common import CHANNEL, DATA_FORMAT, KVDB, MISC, NoDistributionFound, SECRET_SHADOW, SIMPLE_IO, soap_body_path, soap_body_xpath, \
-     TLS, TRACE1, ZatoException
 from zato.common.broker_message import SERVICE
->>>>>>> 7a26452c
 from zato.common.crypto import CryptoManager
 from zato.common.odb.model import HTTPBasicAuth, HTTPSOAP, IntervalBasedJob, Job, Server, Service
 from zato.common.odb.query import _service as _service
@@ -1093,8 +1083,6 @@
 
 # ################################################################################################################################
 
-<<<<<<< HEAD
-
 def get_engine(args):
     return sa.create_engine(get_engine_url(args))
 
@@ -1229,7 +1217,9 @@
             attrs['db_name'] = sqlite_path
 
     return (engine_def_sqlite if is_sqlite else engine_def).format(**attrs)
-=======
+
+# ################################################################################################################################
+
 def startup_service_payload_from_path(name, value, repo_location):
     """ Reads payload from a local file. Abstracted out to ease in testing.
     """
@@ -1286,4 +1276,5 @@
             broker_client.invoke_async(msg)
         else:
             worker_store.on_message_invoke_service(msg, msg['channel'], msg['action'])
->>>>>>> 7a26452c
+
+# ################################################################################################################################