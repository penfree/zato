--- conflicted
+++ resolved
@@ -205,11 +205,6 @@
 MSG_ELEM_PATH.DELETE = b'11502'
 
 # New in 1.2
-<<<<<<< HEAD
-CLOUD_OPENSTACK_SWIFT = Bunch()
-CLOUD_OPENSTACK_SWIFT.CREATE_EDIT = b'11550'
-CLOUD_OPENSTACK_SWIFT.DELETE = b'11551'
-=======
 PUB_SUB_TOPIC = Bunch()
 PUB_SUB_TOPIC.CREATE = b'11550'
 PUB_SUB_TOPIC.EDIT = b'11551'
@@ -228,7 +223,11 @@
 PUB_SUB_CONSUMER.CREATE = b'11650'
 PUB_SUB_CONSUMER.EDIT = b'11651'
 PUB_SUB_CONSUMER.DELETE = b'11652'
->>>>>>> 82c1d874
+
+# New in 1.2
+CLOUD_OPENSTACK_SWIFT = Bunch()
+CLOUD_OPENSTACK_SWIFT.CREATE_EDIT = b'11700'
+CLOUD_OPENSTACK_SWIFT.DELETE = b'11701'
 
 code_to_name = {}
 
