# -*- coding: utf-8 -*-

"""
Copyright (C) 2016 Dariusz Suchojad <dsuch at zato.io>

Licensed under LGPLv3, see LICENSE.txt for terms and conditions.
"""

from __future__ import absolute_import, division, print_function, unicode_literals

# stdlib
import logging, os, signal
from datetime import datetime
from logging import INFO
from re import IGNORECASE
from tempfile import mkstemp
from traceback import format_exc
from uuid import uuid4

# anyjson
from anyjson import dumps

# gevent
import gevent
import gevent.monkey # Needed for Cassandra

# globre
import globre

# Paste
from paste.util.converters import asbool

# Spring Python
from springpython.context import DisposableObject

# Zato
from zato.broker import BrokerMessageReceiver
from zato.broker.client import BrokerClient
from zato.bunch import Bunch
from zato.common import DATA_FORMAT, KVDB, SECRETS, SERVER_UP_STATUS, ZATO_ODB_POOL_NAME
from zato.common.broker_message import HOT_DEPLOY, MESSAGE_TYPE, TOPICS
from zato.common.ipc.api import IPCAPI
from zato.common.zato_keyutils import KeyUtils
from zato.common.pubsub import SkipDelivery
from zato.common.util import absolutize, get_config, get_kvdb_config_for_log, get_user_config_name, hot_deploy, \
     invoke_startup_services as _invoke_startup_services, new_cid, spawn_greenlet, StaticConfig, \
     register_diag_handlers
from zato.common.util.posix_ipc_ import ServerStartupIPC
from zato.common.util.time_ import TimeUtil
from zato.distlock import LockManager
from zato.server.base.worker import WorkerStore
from zato.server.config import ConfigStore
from zato.server.connection.server import Servers
from zato.server.base.parallel.config import ConfigLoader
from zato.server.base.parallel.http import HTTPHandler
from zato.server.base.parallel.wmq import WMQIPC
from zato.server.pickup import PickupManager

# ################################################################################################################################

logger = logging.getLogger(__name__)
kvdb_logger = logging.getLogger('zato_kvdb')

megabyte = 10**6

# ################################################################################################################################

class ParallelServer(DisposableObject, BrokerMessageReceiver, ConfigLoader, HTTPHandler, WMQIPC):
    """ Main server process.
    """
    def __init__(self):
        self.host = None
        self.port = None
        self.crypto_manager = None
        self.odb = None
        self.odb_data = None
        self.config = None
        self.repo_location = None
        self.user_conf_location = None
        self.sql_pool_store = None
        self.soap11_content_type = None
        self.soap12_content_type = None
        self.plain_xml_content_type = None
        self.json_content_type = None
        self.internal_service_modules = None # Zato's own internal services
        self.service_modules = None # Set programmatically in Spring
        self.service_sources = None # Set in a config file
        self.base_dir = None
        self.tls_dir = None
        self.hot_deploy_config = None
        self.pickup = None
        self.fs_server_config = None
        self.fs_sql_config = None
        self.pickup_config = None
        self.logging_config = None
        self.logging_conf_path = None
        self.sio_config = None
        self.connector_server_grace_time = None
        self.id = None
        self.name = None
        self.worker_id = None
        self.worker_pid = None
        self.cluster = None
        self.cluster_id = None
        self.kvdb = None
        self.startup_jobs = None
        self.worker_store = None
        self.request_dispatcher_dispatch = None
        self.deployment_lock_expires = None
        self.deployment_lock_timeout = None
        self.deployment_key = ''
        self.app_context = None
        self.has_gevent = None
        self.delivery_store = None
        self.static_config = None
        self.component_enabled = Bunch()
        self.client_address_headers = ['HTTP_X_ZATO_FORWARDED_FOR', 'HTTP_X_FORWARDED_FOR', 'REMOTE_ADDR']
        self.broker_client = None
        self.return_tracebacks = None
        self.default_error_message = None
        self.time_util = None
        self.preferred_address = None
        self.crypto_use_tls = None
        self.servers = None
        self.zato_lock_manager = None
        self.pid = None
        self.sync_internal = None
        self.ipc_api = IPCAPI(False)
        self.ipc_forwarder = IPCAPI(True)
        self.wmq_ipc_tcp_port = None
        self.fifo_response_buffer_size = 0.1 # In megabytes
        self.live_msg_browser = None
        self.is_first_worker = None
        self.shmem_size = -1.0
        self.server_startup_ipc = ServerStartupIPC()
        self.keyutils = KeyUtils()

        # Allows users store arbitrary data across service invocations
        self.user_ctx = Bunch()
        self.user_ctx_lock = gevent.lock.RLock()

        self.access_logger = logging.getLogger('zato_access_log')
        self.access_logger_log = self.access_logger._log
        self.needs_access_log = self.access_logger.isEnabledFor(INFO)
        self.has_pubsub_audit_log = logging.getLogger('zato_pubsub_audit').isEnabledFor('INFO')

        # The main config store
        self.config = ConfigStore()

        gevent.signal(signal.SIGINT, self.destroy)

# ################################################################################################################################

    def deploy_missing_services(self, locally_deployed):
        """ Deploys services that exist on other servers but not on ours.
        """
        # The locally_deployed list are all the services that we could import based on our current
        # understanding of the contents of the cluster. However, it's possible that we have
        # been shut down for a long time and during that time other servers deployed services
        # we don't know anything about. They are not stored locally because we were down.
        # Hence we need to check out if there are any other servers in the cluster and if so,
        # grab their list of services, compare it with what we have deployed and deploy
        # any that are missing.

        # Continue only if there is more than one running server in the cluster.
        other_servers = self.odb.get_servers()

        if other_servers:
            other_server = other_servers[0] # Index 0 is as random as any other because the list is not sorted.
            missing = self.odb.get_missing_services(other_server, locally_deployed)

            if missing:

                logger.info('Found extra services to deploy: %s', ', '.join(sorted(item.name for item in missing)))

                # (file_name, source_path) -> a list of services it contains
                modules = {}

                # Coalesce all service modules - it is possible that each one has multiple services
                # so we do want to deploy the same module over for each service found.
                for service_id, name, source_path, source in missing:
                    file_name = os.path.basename(source_path)
                    _, tmp_full_path = mkstemp(suffix='-'+ file_name)

                    # Module names are unique so they can serve as keys
                    key = file_name

                    if key not in modules:
                        modules[key] = {
                            'tmp_full_path': tmp_full_path,
                            'services': [name] # We can append initial name already in this 'if' branch
                        }

                        # Save the source code only once here
                        f = open(tmp_full_path, 'wb')
                        f.write(source)
                        f.close()

                    else:
                        modules[key]['services'].append(name)

                # Create a deployment package in ODB out of which all the services will be picked up ..
                for file_name, values in modules.items():
                    msg = Bunch()
                    msg.action = HOT_DEPLOY.CREATE_SERVICE.value
                    msg.msg_type = MESSAGE_TYPE.TO_PARALLEL_ALL
                    msg.package_id = hot_deploy(self, file_name, values['tmp_full_path'], notify=False)

                    # .. and tell the worker to actually deploy all the services the package contains.
                    #gevent.spawn(self.worker_store.on_broker_msg_HOT_DEPLOY_CREATE_SERVICE, msg)
                    self.worker_store.on_broker_msg_HOT_DEPLOY_CREATE_SERVICE(msg)

                    logger.info('Deployed extra services found: %s', sorted(values['services']))

# ################################################################################################################################

    def maybe_on_first_worker(self, server, redis_conn):
        """ This method will execute code with a distibuted lock held. We need a lock because we can have multiple worker
        processes fighting over the right to redeploy services. The first worker to grab the lock will actually perform
        the redeployment and set a flag meaning that for this particular deployment key (and remember that each server restart
        means a new deployment key) the services have been already deployed. Further workers will check that the flag exists
        and will skip the deployment altogether.
        """
        def import_initial_services_jobs(is_first):
            # (re-)deploy the services from a clear state
            locally_deployed = []

            locally_deployed.extend(self.service_store.import_internal_services(
                self.internal_service_modules, self.base_dir, self.sync_internal, is_first))

            locally_deployed.extend(self.service_store.import_services_from_anywhere(
                self.service_modules + self.service_sources, self.base_dir))

            return set(locally_deployed)

        lock_name = '{}{}:{}'.format(KVDB.LOCK_SERVER_STARTING, self.fs_server_config.main.token, self.deployment_key)
        already_deployed_flag = '{}{}:{}'.format(KVDB.LOCK_SERVER_ALREADY_DEPLOYED,
            self.fs_server_config.main.token, self.deployment_key)

        logger.debug('Will use the lock_name: `%s`', lock_name)

        with self.zato_lock_manager(lock_name, ttl=self.deployment_lock_expires, block=self.deployment_lock_timeout):
            if redis_conn.get(already_deployed_flag):
                # There has been already the first worker who's done everything there is to be done so we may just return.
                is_first = False
                logger.debug('Not attempting to grab the lock_name:`%s`', lock_name)

                # Simply deploy services, including any missing ones, the first worker has already cleared out the ODB
                locally_deployed = import_initial_services_jobs(is_first)

                return is_first, locally_deployed

            else:
                # We are this server's first worker so we need to re-populate
                # the database and create the flag indicating we're done.
                is_first = True
                logger.debug('Got lock_name:`%s`, ttl:`%s`', lock_name, self.deployment_lock_expires)

                # .. Remove all the deployed services from the DB ..
                self.odb.drop_deployed_services(server.id)

                # .. deploy them back including any missing ones found on other servers.
                locally_deployed = import_initial_services_jobs(is_first)

                # Add the flag to Redis indicating that this server has already
                # deployed its services. Note that by default the expiration
                # time is more than a century in the future. It will be cleared out
                # next time the server will be started.

                redis_conn.set(already_deployed_flag, dumps({'create_time_utc':datetime.utcnow().isoformat()}))
                redis_conn.expire(already_deployed_flag, self.deployment_lock_expires)

                return is_first, locally_deployed

# ################################################################################################################################

    def get_full_name(self):
        """ Returns this server's full name in the form of server@cluster.
        """
        return '{}@{}'.format(self.name, self.cluster.name)

# ################################################################################################################################

    def _after_init_common(self, server):
        """ Initializes parts of the server that don't depend on whether the
        server's been allowed to join the cluster or not.
        """
        # Patterns to match during deployment
        self.service_store.patterns_matcher.read_config(self.fs_server_config.deploy_patterns_allowed)

        # Static config files
        self.static_config = StaticConfig(os.path.join(self.repo_location, 'static'))

        # Key-value DB
        kvdb_config = get_kvdb_config_for_log(self.fs_server_config.kvdb)
        kvdb_logger.info('Worker config `%s`', kvdb_config)

        self.kvdb.config = self.fs_server_config.kvdb
        self.kvdb.server = self
        self.kvdb.decrypt_func = self.crypto_manager.decrypt
        self.kvdb.init()

        kvdb_logger.info('Worker config `%s`', kvdb_config)

        # Lua programs, both internal and user defined ones.
        for name, program in self.get_lua_programs():
            self.kvdb.lua_container.add_lua_program(name, program)

        # TimeUtil needs self.kvdb so it can be set now
        self.time_util = TimeUtil(self.kvdb)

        # Service sources
        self.service_sources = []
        for name in open(os.path.join(self.repo_location, self.fs_server_config.main.service_sources)):
            name = name.strip()
            if name and not name.startswith('#'):
                self.service_sources.append(name)

        # User-config from ./config/repo/user-config
        for file_name in os.listdir(self.user_conf_location):
            conf = get_config(self.user_conf_location, file_name)

            # Not used at all in this type of configuration
            conf.pop('user_config_items', None)

            self.user_config[get_user_config_name(file_name)] = conf

        # Convert size of FIFO response buffers to megabytes
        self.fifo_response_buffer_size = int(float(self.fs_server_config.misc.fifo_response_buffer_size) * megabyte)

        is_first, locally_deployed = self.maybe_on_first_worker(server, self.kvdb.conn)

        return is_first, locally_deployed

# ################################################################################################################################

    def set_up_odb(self):
        # This is the call that creates an SQLAlchemy connection
        self.config.odb_data['fs_sql_config'] = self.fs_sql_config
        self.sql_pool_store[ZATO_ODB_POOL_NAME] = self.config.odb_data
        self.odb.pool = self.sql_pool_store[ZATO_ODB_POOL_NAME].pool
        self.odb.token = self.config.odb_data.token
        self.odb.decrypt_func = self.decrypt

# ################################################################################################################################

    @staticmethod
    def start_server(parallel_server, zato_deployment_key=None):

        # Easier to type
        self = parallel_server

        # This cannot be done in __init__ because each sub-process obviously has its own PID
        self.pid = os.getpid()

        # This also cannot be done in __init__ which doesn't have this variable yet
        self.is_first_worker = int(os.environ['ZATO_SERVER_WORKER_IDX']) == 0

        # Used later on
        use_tls = asbool(self.fs_server_config.crypto.use_tls)

        # Will be None if we are not running in background.
        if not zato_deployment_key:
            zato_deployment_key = '{}.{}'.format(datetime.utcnow().isoformat(), uuid4().hex)

        self.deployment_key = zato_deployment_key

        register_diag_handlers()

        # Create all POSIX IPC objects now that we have the deployment key
        self.shmem_size = int(float(self.fs_server_config.shmem.size) * 10**6) # Convert to megabytes as integer
        self.server_startup_ipc.create(self.deployment_key, self.shmem_size)

        # Store the ODB configuration, create an ODB connection pool and have self.odb use it
        self.config.odb_data = self.get_config_odb_data(self)
        self.set_up_odb()

        # Now try grabbing the basic server's data from the ODB. No point
        # in doing anything else if we can't get past this point.
        server = self.odb.fetch_server(self.config.odb_data)

        if not server:
            raise Exception('Server does not exist in the ODB')

        # Set up the server-wide default lock manager
        odb_data = self.config.odb_data
        backend_type = 'fcntl' if odb_data.engine == 'sqlite' else odb_data.engine
        self.zato_lock_manager = LockManager(backend_type, 'zato', self.odb.session)

        # Just to make sure distributed locking is configured correctly
        with self.zato_lock_manager(uuid4().hex):
            pass

        # Basic metadata
        self.id = server.id
        self.name = server.name
        self.cluster_id = server.cluster_id
        self.cluster = self.odb.cluster
        self.worker_id = '{}.{}.{}.{}'.format(self.cluster_id, self.id, self.worker_pid, new_cid())

        # Looked up upfront here and assigned to services in their store
        self.enforce_service_invokes = asbool(self.fs_server_config.misc.enforce_service_invokes)

        # For server-to-server communication
        self.servers = Servers(self.odb, self.cluster.name)
        logger.info('Preferred address of `%s@%s` (pid: %s) is `http%s://%s:%s`', self.name,
            self.cluster.name, self.pid, 's' if use_tls else '', self.preferred_address,
            self.port)

        # Reads in all configuration from ODB
        self.worker_store = WorkerStore(self.config, self)
        self.worker_store.invoke_matcher.read_config(self.fs_server_config.invoke_patterns_allowed)
        self.worker_store.target_matcher.read_config(self.fs_server_config.invoke_target_patterns_allowed)
        self.set_up_config(server)

        # Deploys services
        is_first, locally_deployed = self._after_init_common(server)

        # Initializes worker store, including connectors
        self.worker_store.init()
        self.request_dispatcher_dispatch = self.worker_store.request_dispatcher.dispatch

        # Normalize hot-deploy configuration
        self.hot_deploy_config = Bunch()

        self.hot_deploy_config.work_dir = os.path.normpath(os.path.join(
            self.repo_location, self.fs_server_config.hot_deploy.work_dir))

        self.hot_deploy_config.backup_history = int(self.fs_server_config.hot_deploy.backup_history)
        self.hot_deploy_config.backup_format = self.fs_server_config.hot_deploy.backup_format

        for name in('current_work_dir', 'backup_work_dir', 'last_backup_work_dir', 'delete_after_pick_up'):

            # New in 2.0
            if name == 'delete_after_pick_up':
                value = asbool(self.fs_server_config.hot_deploy.get(name, True))
                self.hot_deploy_config[name] = value
            else:
                self.hot_deploy_config[name] = os.path.normpath(os.path.join(
                    self.hot_deploy_config.work_dir, self.fs_server_config.hot_deploy[name]))

        broker_callbacks = {
            TOPICS[MESSAGE_TYPE.TO_PARALLEL_ANY]: self.worker_store.on_broker_msg,
            TOPICS[MESSAGE_TYPE.TO_PARALLEL_ALL]: self.worker_store.on_broker_msg,
        }

        self.broker_client = BrokerClient(self.kvdb, 'parallel', broker_callbacks, self.get_lua_programs())
        self.worker_store.set_broker_client(self.broker_client)

        self._after_init_accepted(locally_deployed)

        self.odb.server_up_down(server.token, SERVER_UP_STATUS.RUNNING, True, self.host,
            self.port, self.preferred_address, use_tls)

        if is_first:

            # Startup services
            self.invoke_startup_services(is_first)
            spawn_greenlet(self.set_up_pickup)

            # IPC
            self.ipc_forwarder.name = self.name
            self.ipc_forwarder.pid = self.pid
            spawn_greenlet(self.ipc_forwarder.run)

            # Set up IBM MQ connections if that component is enabled
            if self.fs_server_config.component_enabled.websphere_mq:

                # Will block for a few seconds at most, until is_ok is returned
                # which indicates that a connector started or not.
                is_ok = self.start_websphere_mq_connector(int(self.fs_server_config.websphere_mq.ipc_tcp_start_port))
                if is_ok:
                    self.create_initial_wmq_definitions(self.worker_store.worker_config.definition_wmq)
                    self.create_initial_wmq_outconns(self.worker_store.worker_config.out_wmq)
                    self.create_initial_wmq_channels(self.worker_store.worker_config.channel_wmq)

        # IPC
        self.ipc_api.name = self.name
        self.ipc_api.pid = self.pid
        self.ipc_api.on_message_callback = self.worker_store.on_ipc_message
        spawn_greenlet(self.ipc_api.run)

        logger.info('Started `%s@%s` (pid: %s)', server.name, server.cluster.name, self.pid)

# ################################################################################################################################

    def invoke_startup_services(self, is_first):
        _invoke_startup_services(
            'Parallel', 'startup_services_first_worker' if is_first else 'startup_services_any_worker',
            self.fs_server_config, self.repo_location, self.broker_client, 'zato.notif.init-notifiers')

# ################################################################################################################################

    def set_up_pickup(self):

        empty = []

        # Fix up booleans and paths
        for stanza, stanza_config in self.pickup_config.items():

            # user_config_items is empty by default
            if not stanza_config:
                empty.append(stanza)
                continue

            stanza_config.read_on_pickup = asbool(stanza_config.get('read_on_pickup', True))
            stanza_config.parse_on_pickup = asbool(stanza_config.get('parse_on_pickup', True))
            stanza_config.delete_after_pick_up = asbool(stanza_config.get('delete_after_pick_up', True))
            stanza_config.case_insensitive = asbool(stanza_config.get('case_insensitive', True))
            stanza_config.pickup_from = absolutize(stanza_config.pickup_from, self.base_dir)
            stanza_config.is_service_hot_deploy = False

            mpt = stanza_config.get('move_processed_to')
            stanza_config.move_processed_to = absolutize(mpt, self.base_dir) if mpt else None

            recipients = stanza_config.recipients
            stanza_config.recipients = [recipients] if not isinstance(recipients, list) else recipients

            flags = globre.EXACT

            if stanza_config.case_insensitive:
                flags |= IGNORECASE

            patterns = stanza_config.patterns
            stanza_config.patterns = [patterns] if not isinstance(patterns, list) else patterns
            stanza_config.patterns = [globre.compile(elem, flags) for elem in stanza_config.patterns]

            if not os.path.exists(stanza_config.pickup_from):
                logger.warn('Pickup dir `%s` does not exist (%s)', stanza_config.pickup_from, stanza)

        for item in empty:
            del self.pickup_config[item]

        # Ok, now that we have configured everything that pickup.conf had
        # we still need to make it aware of services and how to pick them up from FS.

        stanza = 'zato_internal_service_hot_deploy'
        stanza_config = Bunch({
            'pickup_from': absolutize(self.fs_server_config.hot_deploy.pickup_dir, self.repo_location),
            'patterns': [globre.compile('*.py', globre.EXACT | IGNORECASE)],
            'read_on_pickup': False,
            'parse_on_pickup': False,
            'delete_after_pick_up': self.hot_deploy_config.delete_after_pick_up,
            'is_service_hot_deploy': True,
        })

        self.pickup_config[stanza] = stanza_config
        self.pickup = PickupManager(self, self.pickup_config)

        spawn_greenlet(self.pickup.run)

# ################################################################################################################################

    def get_cache(self, cache_type, cache_name):
        """ Returns a cache object of given type and name.
        """
        return self.worker_store.cache_api.get_cache(cache_type, cache_name)

# ################################################################################################################################

    def get_from_cache(self, cache_type, cache_name, key):
        """ Returns a value from input cache by key, or None if there is no such key.
        """
        return self.worker_store.cache_api.get_cache(cache_type, cache_name).get(key)

# ################################################################################################################################

    def set_in_cache(self, cache_type, cache_name, key, value):
        """ Sets a value in cache for input parameters.
        """
        return self.worker_store.cache_api.get_cache(cache_type, cache_name).set(key, value)

# ################################################################################################################################

    def invoke_all_pids(self, service, request, timeout=5, *args, **kwargs):
        """ Invokes a given service in each of processes current server has.
        """
        # PID -> response from that process
        out = {}

        # Get all current PIDs
        data = self.invoke('zato.info.get-worker-pids', serialize=False).getvalue(False)
        pids = data['response']['pids']

        # Underlying IPC needs strings on input instead of None
        request = request or ''

        for pid in pids:
            response = {
                'is_ok': False,
                'pid_data': None,
                'error_info': None
            }

            try:
                by_pid_response = self.invoke_by_pid(service, request, pid, timeout=timeout, *args, **kwargs)
                is_ok, pid_data = by_pid_response
                response['is_ok'] = is_ok
                response['pid_data' if is_ok else 'error_info'] = pid_data
            except Exception, e:
                response['error_info'] = format_exc(e)
            finally:
                out[pid] = response

        return out

# ################################################################################################################################

    def invoke_by_pid(self, service, request, target_pid, *args, **kwargs):
        """ Invokes a service in a worker process by the latter's PID.
        """
        return self.ipc_api.invoke_by_pid(service, request, target_pid, self.fifo_response_buffer_size, *args, **kwargs)

# ################################################################################################################################

    def invoke(self, service, request=None, *args, **kwargs):
        """ Invokes a service either in our own worker or, if PID is given on input, in another process of this server.
        """
        target_pid = kwargs.pop('pid', None)
        if target_pid and target_pid != self.pid:

            # We need it only in the other branch, not here.
            kwargs.pop('data_format', None)

            return self.invoke_by_pid(service, request, target_pid, *args, **kwargs)
        else:
            return self.worker_store.invoke(
                service, request,
                data_format=kwargs.pop('data_format', DATA_FORMAT.DICT),
                serialize=kwargs.pop('serialize', True),
                *args, **kwargs)

# ################################################################################################################################

    def invoke_async(self, service, request, callback, *args, **kwargs):
        """ Invokes a service in background.
        """
        return self.worker_store.invoke(service, request, is_async=True, callback=callback, *args, **kwargs)

# ################################################################################################################################

<<<<<<< HEAD
=======
    def deliver_pubsub_msg(self, msg):
        """ A callback method invoked by pub/sub delivery tasks for each messages that is to be delivered.
        """
        subscription = self.worker_store.pubsub.subscriptions_by_sub_key[msg.sub_key]
        topic = self.worker_store.pubsub.topics[subscription.config.topic_id]

        if topic.before_delivery_hook_service_invoker:
            response = topic.before_delivery_hook_service_invoker(topic, msg)
            if response['skip_msg']:
                raise SkipDelivery(msg.pub_msg_id)

        self.invoke('zato.pubsub.delivery.deliver-message', {'msg':msg, 'subscription':subscription})

# ################################################################################################################################

    def encrypt(self, data, _prefix=SECRETS.PREFIX):
        """ Returns data encrypted using server's CryptoManager.
        """
        return '{}{}'.format(_prefix, self.crypto_manager.encrypt(data.encode('utf8')))

# ################################################################################################################################

    def decrypt(self, encrypted, _prefix=SECRETS.PREFIX):
        """ Returns data decrypted using server's CryptoManager.
        """
        return self.crypto_manager.decrypt(encrypted.replace(_prefix, '', 1))

# ################################################################################################################################

>>>>>>> 497d7000
    @staticmethod
    def post_fork(arbiter, worker):
        """ A Gunicorn hook which initializes the worker.
        """
        worker.app.zato_wsgi_app.worker_pid = worker.pid
        ParallelServer.start_server(worker.app.zato_wsgi_app, arbiter.zato_deployment_key)

# ################################################################################################################################

    @staticmethod
    def on_starting(arbiter):
        """ A Gunicorn hook for setting the deployment key for this particular
        set of server processes. It needs to be added to the arbiter because
        we want for each worker to be (re-)started to see the same key.
        """
        setattr(arbiter, 'zato_deployment_key', '{}.{}'.format(datetime.utcnow().isoformat(), uuid4().hex))

# ################################################################################################################################

    @staticmethod
    def worker_exit(arbiter, worker):

        # Clean up IBM MQ configuration
        if worker.app.zato_wsgi_app.pid:
            worker.app.zato_wsgi_app.keyutils.user_delete(b'zato-wmq', worker.app.zato_wsgi_app.pid)

# ################################################################################################################################

    def destroy(self):
        """ A Spring Python hook for closing down all the resources held.
        """
        # Tell the ODB we've gone through a clean shutdown but only if this is
        # the main process going down (Arbiter) not one of Gunicorn workers.
        # We know it's the main process because its ODB's session has never
        # been initialized.
        if not self.odb.session_initialized:


            self.config.odb_data = self.get_config_odb_data(self)
            self.config.odb_data['fs_sql_config'] = self.fs_sql_config
            self.set_up_odb()

            self.odb.init_session(ZATO_ODB_POOL_NAME, self.config.odb_data, self.odb.pool, False)

            self.odb.server_up_down(self.odb.token, SERVER_UP_STATUS.CLEAN_DOWN)
            self.odb.close()

        # Per-worker cleanup
        else:

            # Close all POSIX IPC structures
            self.server_startup_ipc.close()

            self.invoke('zato.channel.web-socket.client.delete-by-server')
            self.invoke('zato.channel.web-socket.client.delete-by-server')

    # Convenience API
    stop = destroy

# ################################################################################################################################

    def notify_new_package(self, package_id):
        """ Publishes a message on the broker so all the servers (this one including
        can deploy a new package).
        """
        msg = {'action': HOT_DEPLOY.CREATE_SERVICE.value, 'package_id': package_id}
        self.broker_client.publish(msg)

# ################################################################################################################################<|MERGE_RESOLUTION|>--- conflicted
+++ resolved
@@ -639,8 +639,6 @@
 
 # ################################################################################################################################
 
-<<<<<<< HEAD
-=======
     def deliver_pubsub_msg(self, msg):
         """ A callback method invoked by pub/sub delivery tasks for each messages that is to be delivered.
         """
@@ -670,7 +668,6 @@
 
 # ################################################################################################################################
 
->>>>>>> 497d7000
     @staticmethod
     def post_fork(arbiter, worker):
         """ A Gunicorn hook which initializes the worker.
