--- conflicted
+++ resolved
@@ -112,11 +112,8 @@
         self.init_sql()
         self.init_ftp()
         self.init_http_soap()
-<<<<<<< HEAD
         self.init_cloud()
-=======
         self.init_pubsub()
->>>>>>> 82c1d874
 
         # All set, whoever is waiting for us, if anyone at all, can now proceed
         self.is_ready = True
@@ -214,7 +211,6 @@
                 # To make the API consistent with that of SQL connection pools
                 config_dict[name].ping = wrapper.ping
 
-<<<<<<< HEAD
     def init_cloud(self):
         """ Initializes all the cloud connections.
         """
@@ -225,7 +221,7 @@
             config.conn.build_queue()
 
 # ################################################################################################################################
-=======
+
     def _topic_from_topic_data(self, data):
         return Topic(data.name, data.is_active, True, data.max_depth)
 
@@ -252,8 +248,7 @@
                          config.delivery_mode, config.callback),
                 Topic(config.topic_name))
 
-# ##############################################################################
->>>>>>> 82c1d874
+# ################################################################################################################################
 
     def init_msg_ns_store(self):
         for k, v in self.worker_config.msg_ns.items():
@@ -764,7 +759,6 @@
 
 # ################################################################################################################################
 
-<<<<<<< HEAD
     def on_broker_msg_CLOUD_OPENSTACK_SWIFT_CREATE_EDIT(self, msg, *args):
         """ Creates or updates an OpenStack Swift connection.
         """
@@ -788,7 +782,9 @@
         """ Closes and deletes an OpenStack Swift connection.
         """
         self._delete_config_close_wrapper(msg['name'], self.worker_config.cloud_openstack_swift, 'OpenStack Swift', logger.debug)
-=======
+
+# ################################################################################################################################
+
     def on_broker_msg_PUB_SUB_TOPIC_CREATE(self, msg):
         self._add_pubsub_topic(msg)
 
@@ -821,6 +817,5 @@
 
     def on_broker_msg_PUB_SUB_PRODUCER_DELETE(self, msg):
         self.pubsub.delete_producer(Client(msg.client_id, msg.client_name), Topic(msg.topic_name))
->>>>>>> 82c1d874
 
 # ################################################################################################################################