--- conflicted
+++ resolved
@@ -423,13 +423,8 @@
                         result = self.run_delivery()
 
                         if not self.keep_running:
-<<<<<<< HEAD
-                            logger.warn('Skipping delivery loop after r:%s, kr:%d [lend:%d]',
-                                result, self.keep_running, self.len_delivered)
-=======
-                            logger.warn('Skipping delivery loop after r:%s, kr:%d [dlvc:%d]',
-                                result, self.keep_running, self.delivery_counter)
->>>>>>> 4db35dde
+                            msg = 'Skipping delivery loop after r:%s, kr:%d [lend:%d]'
+                            logger.warn(msg, result, self.keep_running, self.len_delivered)
                             continue
 
                         # On success, sleep for a moment because we have just run out of all messages.
